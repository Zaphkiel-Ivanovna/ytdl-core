var ytdl   = require('..');
var util   = require('../lib/util');
var assert = require('assert-diff');
var spy    = require('sinon').spy;
var fs     = require('fs');
var path   = require('path');


var formats = [
  { itag          : '18',
    type          : 'video/mp4; codecs="avc1.42001E, mp4a.40.2"',
    quality       : 'medium',
    container     : 'mp4',
    resolution    : '360p',
    encoding      : 'H.264',
    bitrate       : '0.5',
    audioEncoding : 'aac',
    audioBitrate  : 96 },
  { itag          : '43',
    type          : 'video/webm; codecs="vp8.0, vorbis"',
    quality       : 'medium',
    container     : 'webm',
    resolution    : '360p',
    encoding      : 'VP8',
    bitrate       : '0.5',
    audioEncoding : 'vorbis',
    audioBitrate  : 128 },
  { itag          : '133',
    type          : 'video/mp4; codecs="avc1.4d400d"',
    quality       : null,
    container     : 'mp4',
    resolution    : '240p',
    encoding      : 'H.264',
    bitrate       : '0.15-0.3',
    rtmp          : true,
    audioEncoding : null,
    audioBitrate  : null },
  { itag          : '36',
    type          : 'video/3gpp; codecs="mp4v.20.3, mp4a.40.2"',
    quality       : 'small',
    container     : '3gp',
    resolution    : '240p',
    encoding      : 'MPEG-4 Visual',
    bitrate       : '0.17',
    audioEncoding : 'aac',
    audioBitrate  : 38 },
  { itag          : '5',
    type          : 'video/x-flv',
    quality       : 'small',
    container     : 'flv',
    resolution    : '240p',
    encoding      : 'Sorenson H.283',
    bitrate       : '0.25',
    audioEncoding : 'mp3',
    audioBitrate  : 64 },
  { itag          : '160',
    type          : 'video/mp4; codecs="avc1.4d400c"',
    quality       : null,
    container     : 'mp4',
    resolution    : '144p',
    encoding      : 'H.264',
    bitrate       : '0.1',
    audioEncoding : null,
    audioBitrate  : null },
  { itag          : '17',
    type          : 'video/3gpp; codecs="mp4v.20.3, mp4a.40.2"',
    quality       : 'small',
    container     : '3gp',
    resolution    : '144p',
    encoding      : 'MPEG-4 Visual',
    bitrate       : '0.05',
    audioEncoding : 'aac',
    audioBitrate  : 24 },
  { itag          : '140',
    type          : 'audio/mp4; codecs="mp4a.40.2"',
    quality       : null,
    container     : 'mp4',
    resolution    : null,
    enoding       : null,
    bitrate       : null,
    audioEncoding : 'aac',
    audioBitrate  : 128 },
  { itag          : '139',
    type          : 'audio/mp4; codecs="mp4a.40.2"',
    quality       : null,
    container     : 'mp4',
    resolution    : null,
    enoding       : null,
    bitrate       : null,
    audioEncoding : null,
    audioBitrate  : null },
  { itag          : '138',
    type          : 'audio/mp4; codecs="mp4a.40.2"',
    quality       : null,
    container     : 'mp4',
    resolution    : null,
    enoding       : null,
    bitrate       : null,
    audioEncoding : null,
    audioBitrate  : null },
];
var getItags = function(format) { return format.itag; };



describe('util.parseTime()', function() {
  it('Returns milliseconds if given numbers', function() {
    assert.equal(1234, util.parseTime(1234));
  });

  it('Works with minutes and seconds', function() {
    assert.equal(2 * 60000 + 36 * 1000, util.parseTime('2m36s'));
  });

  it('And even only hours and milliseconds', function() {
    assert.equal(3 * 3600000 + 4200, util.parseTime('3h4200ms'));
  });
});


describe('util.sortFormats()', function() {
  describe('With `highest` given', function() {
    it('Sorts available formats from highest to lowest quality', function() {
      var sortedFormats = formats.slice();
      sortedFormats.sort(util.sortFormats);
      var itags = sortedFormats.map(getItags);
      assert.deepEqual(itags, [
        '43', '18', '5', '36', '17', '133', '160', '140', '139', '138'
      ]);
    });
  });
});


describe('util.chooseFormat', function() {
  var sortedFormats = formats.slice();
  sortedFormats.sort(util.sortFormats);

<<<<<<< HEAD
  describe('With no options', function() {
=======
  it('Is exposed in module', function() {
    assert.equal(ytdl.chooseFormat, util.chooseFormat);
  });

  describe('with no options', function() {
>>>>>>> bf1086e0
    it('Chooses highest quality', function() {
      var format = util.chooseFormat(sortedFormats, {});
      assert.equal(format.itag, '43');
    });
  });

  describe('With lowest quality wanted', function() {
    it('Chooses lowest itag', function() {
      var format = util.chooseFormat(sortedFormats, { quality: 'lowest' });
      assert.equal(format.itag, '138');
    });
  });

  describe('With itag given', function() {
    it('Chooses matching format', function() {
      var format = util.chooseFormat(sortedFormats, { quality: 5 });
      assert.equal(format.itag, '5');
    });

    describe('that is not in the format list', function() {
      it('Returns an error', function() {
        var err = util.chooseFormat(sortedFormats, { quality: 42 });
        assert.equal(err.message, 'No such format found: 42');
      });
    });
  });

  describe('With list of itags given', function() {
    it('Chooses matching format', function() {
      var format = util.chooseFormat(sortedFormats, { quality: [99, 160, 18] });
      assert.equal(format.itag, '160');
    });
  });

  describe('With format object given', function() {
    it('Chooses given format without searching', function() {
      var format = util.chooseFormat(sortedFormats, { format: formats[0] });
      assert.equal(format, formats[0]);
    });
  });

  describe('With filter given', function() {
    describe('that matches a format', function() {
      it('Chooses a format', function() {
        var format = util.chooseFormat(sortedFormats, {
          filter: function(format) { return format.container === 'mp4'; }
        });
        assert.equal(format.itag, '18');
      });
    });

    describe('that does not match a format', function() {
      it('Returns an error', function() {
        var err = util.chooseFormat(sortedFormats, { filter: function() {} });
        assert.equal(err.message, 'No formats found with custom filter');
      });
    });
  });

  describe('Get an rtmp format (not supported)', function() {
    it('Returns an error', function() {
      var err = util.chooseFormat(sortedFormats, { quality: 133 });
      assert.equal(err.message, 'rtmp protocol not supported');
    });
  });
});


describe('util.filterFormats', function() {
  it('Tries to find formats that match', function() {
    var filter = function(format) { return format.container === 'mp4'; };
    var itags = util.filterFormats(formats, filter).map(getItags);
    assert.deepEqual(itags, ['18', '133', '160', '140', '139', '138']);
  });

<<<<<<< HEAD
  describe('That doesn\'t match any format', function() {
=======
  it('Is exposed in module', function() {
    assert.equal(ytdl.filterFormats, util.filterFormats);
  });

  describe('that doesn\'t match any format', function() {
>>>>>>> bf1086e0
    it('Returns an empty list', function() {
      var list = util.filterFormats(formats, function() { return false; });
      assert.equal(list.length, 0);
    });
  });

  describe('With `video` given', function() {
    it('Returns only matching formats', function() {
      var itags = util.filterFormats(formats, 'video').map(getItags);
      assert.deepEqual(itags, ['18', '43', '133', '36', '5', '160', '17']);
    });
  });

  describe('With `videoonly` given', function() {
    it('Returns only matching formats', function() {
      var itags = util.filterFormats(formats, 'videoonly').map(getItags);
      assert.deepEqual(itags, ['133', '160']);
    });
  });

  describe('With `audio` given', function() {
    it('Returns only matching formats', function() {
      var itags = util.filterFormats(formats, 'audio').map(getItags);
      assert.deepEqual(itags, ['18', '43', '36', '5', '17', '140']);
    });
  });

  describe('With `audioonly` given', function() {
    it('Returns only matching formats', function() {
      var itags = util.filterFormats(formats, 'audioonly').map(getItags);
      assert.deepEqual(itags, ['140']);
    });
  });
});


describe('util.between()', function() {
  it('`left` positioned at the start', function() {
    var rs = util.between('<b>hello there friend</b>', '<b>', '</b>');
    assert.equal(rs, 'hello there friend');
  });

  it('somewhere in the middle', function() {
    var rs = util.between('something everything nothing', ' ', ' ');
    assert.equal(rs, 'everything');
  });

  it('not found', function() {
    var rs = util.between('oh oh _where_ is it', '<b>', '</b>');
    assert.equal(rs, '');
  });

  it('`right` before `left`', function() {
    var rs = util.between('>>> a <this> and that', '<', '>');
    assert.equal(rs, 'this');
  });

  it('`right` not found', function() {
    var rs = util.between('something [around[ somewhere', '[', ']');
    assert.equal(rs, '');
  });
});


describe('util.getVideoID()', function() {
  it('Retrives the video ID from the url', function() {
    var id;
    id = util.getVideoID('http://www.youtube.com/watch?v=RAW_VIDEOID');
    assert(id, 'RAW_VIDEOID');
    id = util.getVideoID('http://youtu.be/RAW_VIDEOID');
    assert(id, 'RAW_VIDEOID');
    id = util.getVideoID('http://youtube.com/v/RAW_VIDEOID');
    assert(id, 'RAW_VIDEOID');
    id = util.getVideoID('http://youtube.com/embed/RAW_VIDEOID');
    assert(id, 'RAW_VIDEOID');
    id = util.getVideoID('RAW_VIDEOID'); // Video ids are 11-character long
    assert(id, 'RAW_VIDEOID');
    assert.throws(function() {
      util.getVideoID('https://www.twitch.tv/user/v/1234');
    }, Error, /No video id found/);
    assert.throws(function () {
      util.getVideoID('www.youtube.com');
    }, Error, 'No video id found: www.youtube.com');
    assert.throws(function () {
      util.getVideoID('www.youtube.com/playlist?list=1337');
    }, Error, 'Video id (playlist) does not match expected format (/^[a-zA-Z0-9-_]{11}$/)');
  });
});


describe('util.parseFormats()', function() {
  var info = require('./files/info/pJk0p-98Xzc_preparsed.json');
  it('Retrieves video formats from info', function() {
    var myinfo = util.objectAssign({}, info);
    var formats = util.parseFormats(myinfo);
    assert.ok(formats);
    assert.equal(formats.length, 15);
  });

  describe('With `debug` on', function() {
    it('Retrieves video formats from info', function() {
      var myinfo = util.objectAssign({}, info);
      var warn = console.warn;
      var myspy = spy();
      console.warn = myspy;
      var formats = util.parseFormats(myinfo, true);
      console.warn = warn;
      assert.ok(formats);
      assert.equal(formats.length, 15);
      assert.ok(myspy.called);
    });
  });
});


describe('util.getVideoDescription()', function() {
  it('Retrieves formatted video description', function() {
    var html = fs.readFileSync(path.resolve(__dirname,
      'files/util/multiline-video-description'), 'utf8');
    var cleanDescription = util.getVideoDescription(html);
    assert.ok(cleanDescription);
    assert.equal(cleanDescription, 'Some Title\n' +
      'Line 1\n' +
      '"Line 2"\n' +
      '1  First Song  5:30\n' +
      '2  Second Song  5:42');
  });
});


describe('util.getAuthor()', function() {
  it('Retrieves formatted video author', function() {
    var html = fs.readFileSync(path.resolve(__dirname,
      'files/util/related-video'), 'utf8');
    var authorObj = util.getAuthor(html);
    assert.deepEqual(authorObj, {
      id: 'UC_aEa8K-EOJ3D6gOs7HcyNg',
      name: 'NoCopyrightSounds',
      avatar: 'hisprofile.pic',
      user: 'NoCopyrightSounds',
      channel_url: 'https://www.youtube.com/channel/UC_aEa8K-EOJ3D6gOs7HcyNg',
      user_url: 'https://www.youtube.com/user/NoCopyrightSounds',
    });
  });
});


describe('util.getPublished()', function() {
  it('Retrieves formatted published date', function() {
    var html = fs.readFileSync(path.resolve(__dirname,
      'files/util/related-video'), 'utf8');
    var publishedTimestamp = util.getPublished(html);
    assert.equal(publishedTimestamp, 1416355200000);
  });
});


describe('util.getRelatedVideos()', function() {
  it('Retrieves formatted video author', function() {
    var html = fs.readFileSync(path.resolve(__dirname,
      'files/util/related-video'), 'utf8');
    var relatedVideos = util.getRelatedVideos(html);
    assert.deepEqual(relatedVideos, [
      {
        author: 'NoCopyrightSounds',
        iurlmq: 'iurlmq1',
        title: 'Alan Walker - Spectre [NCS Release]',
        length_seconds: '227',
        id: 'AOeY-nDp7hI',
        session_data: 'itct=secondvid',
        endscreen_autoplay_session_data: 'itct=endscreen_firstvid',
        short_view_count_text: '119 Mio. Aufrufe',
        iurlhq_webp: 'first.pic'
      },
      {
        playlist_title: 'Mix – Alan Walker - Fade [NCS Release]',
        list: 'RDbM7SZ5SBzyY',
        playlist_iurlmq: 'iurlmq2',
        session_data: 'itct=firstvid%3D%3D',
        playlist_length: '0',
        thumbnail_ids: 'AOeY-nDp7hI',
        video_id: 'AOeY-nDp7hI',
        playlist_iurlhq: 'second.pic'
      }
    ]);
  });
});


describe('util.parallel()', function() {
  describe('Multiple asynchronous functions', function() {
    it('Calls callback with results', function(done) {
      var funcs = [];
      for (var i = 0; i < 5; i++) {
        funcs.push(function(i, callback) {
          setTimeout(function() { callback(null, i); }, ~~(Math.random() * 10));
        }.bind(null, i));
      }
      util.parallel(funcs, function(err, results) {
        assert.ifError(err);
        for (var i = 0, len = results.length; i < len; i++) {
          assert.equal(results[i], i);
        }
        done();
      });
    });

    describe('where one of them errors', function() {
      it('Gives an error', function(done) {
        var funcs = [];
        for (var i = 0; i < 5; i++) {
          funcs.push(function(i, callback) {
            setImmediate(function() {
              if (i === 0) {
                callback(new Error('Something went wrong'));
              } else {
                callback(null, i);
              }
            });
          }.bind(null, i));
        }
        util.parallel(funcs, function(err) {
          assert.ok(err);
          setImmediate(done);
        });
      });
    });
  });
  
  describe('Zero functions', function() {
    it('Still calls callback', function(done) {
      util.parallel([], done);
    });
  });

  describe('Functions call callback twice', function() {
    it('Only calls final callback once', function(done) {
      util.parallel([
        function(callback) { setTimeout(callback, 10); },
        function(callback) { setTimeout(callback, 10); }
      ], done);
    });
  });
});


describe('util.objectAssign()', function() {
  it('Merges object into another', function() {
    var target = { headers: { one: 1, two: 2 }, my: 'mine' };
    var source = { headers: { one: 100 } };
    util.objectAssign(target, source, true);
    assert.deepEqual(target, { headers: { one: 100, two: 2 }, my: 'mine' });
  });
});<|MERGE_RESOLUTION|>--- conflicted
+++ resolved
@@ -136,15 +136,11 @@
   var sortedFormats = formats.slice();
   sortedFormats.sort(util.sortFormats);
 
-<<<<<<< HEAD
-  describe('With no options', function() {
-=======
   it('Is exposed in module', function() {
     assert.equal(ytdl.chooseFormat, util.chooseFormat);
   });
 
   describe('with no options', function() {
->>>>>>> bf1086e0
     it('Chooses highest quality', function() {
       var format = util.chooseFormat(sortedFormats, {});
       assert.equal(format.itag, '43');
@@ -220,15 +216,11 @@
     assert.deepEqual(itags, ['18', '133', '160', '140', '139', '138']);
   });
 
-<<<<<<< HEAD
-  describe('That doesn\'t match any format', function() {
-=======
   it('Is exposed in module', function() {
     assert.equal(ytdl.filterFormats, util.filterFormats);
   });
 
   describe('that doesn\'t match any format', function() {
->>>>>>> bf1086e0
     it('Returns an empty list', function() {
       var list = util.filterFormats(formats, function() { return false; });
       assert.equal(list.length, 0);
